@import '../global.css';

<<<<<<< HEAD
.input-wrapper select {
=======
select.native-select {
>>>>>>> fed3fb7b
  @apply text-body-compact-02 m-0 w-full cursor-pointer appearance-none text-ellipsis rounded-md border border-gray-200 bg-white pl-4 pr-10;
}

select.native-select.non-value {
  @apply text-gray-500;
}

select.native-select > option {
  @apply appearance-none rounded-none py-8 text-gray-950;
}

select.native-select ~ .right-element-container {
  @apply pointer-events-none;
}

select.native-select:focus {
  outline-offset: 0;
  border-radius: 0.375rem;
}

select.native-select.error-state {
  border: 0.125rem solid #d62e42;
  outline-color: #d62e42;
}

select.native-select.error-state:focus {
  border: 0.125rem solid #d62e42;
  outline-color: #d62e42;
}

select.native-select.success-state {
  border: 0.125rem solid #39ac56;
  outline-color: #39ac56;
}

select.native-select.success-state:focus {
  border: 0.125rem solid #39ac56;
  outline-color: #39ac56;
}

select.native-select:disabled,
select.native-select:disabled ~ .right-element-container,
select.native-select:disabled ~ .left-element-container,
.input-wrapper:has(.value-input-wrapper[aria-disabled='true']) {
  @apply pointer-events-none select-none opacity-50;
}

.native-select option:disabled {
  @apply pointer-events-none text-gray-300/50;
}
/* sizes */

select.native-select.small {
  @apply py-1;
}

select.native-select.medium {
  @apply py-2;
}

select.native-select.large {
  @apply py-3;
}

/* Custom Select */
.input-wrapper .value-input-wrapper {
  @apply flex w-full items-center overflow-hidden;
}

.input-wrapper .value-input-wrapper.non-value {
  @apply text-gray-500;
}

.input-wrapper .value-input-wrapper .select-label {
  @apply pointer-events-none w-full select-none overflow-hidden text-ellipsis whitespace-nowrap;
}

.input-wrapper .value-input-wrapper .select-container {
  @apply flex flex-row gap-1;
}

.input-wrapper .value-input-wrapper[data-number-of-chips] .select-container > * {
  @apply invisible;
}

.input-wrapper .value-input-wrapper .select-number-chips-label {
  @apply w-full shrink-0 grow items-center overflow-hidden text-ellipsis whitespace-nowrap text-gray-500;
}

.input-wrapper .left-element-container .select-left-icon {
  @apply pointer-events-none select-none;
}

.input-wrapper .right-element-container .arrow-select-btn {
  @apply pointer-events-none select-none transition-all duration-150 ease-in-out;
}

.input-wrapper .right-element-container .arrow-select-btn.open {
  @apply -scale-y-100;
}

/* Select */<|MERGE_RESOLUTION|>--- conflicted
+++ resolved
@@ -1,10 +1,6 @@
 @import '../global.css';
 
-<<<<<<< HEAD
-.input-wrapper select {
-=======
 select.native-select {
->>>>>>> fed3fb7b
   @apply text-body-compact-02 m-0 w-full cursor-pointer appearance-none text-ellipsis rounded-md border border-gray-200 bg-white pl-4 pr-10;
 }
 
