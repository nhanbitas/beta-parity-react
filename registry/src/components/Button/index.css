--- conflicted
+++ resolved
@@ -1,24 +1,12 @@
 @import '../theme/alias/border.css';
 
 .btn:not(.hidden) {
-<<<<<<< HEAD
-  @apply text-body-compact-02 flex items-center justify-center gap-2 whitespace-nowrap rounded-md border-[var(--par-border-field-disabled)] px-4 transition-colors duration-200 ease-out;
-}
-
-.btn:active {
-  @apply translate-y-[1px];
-}
-
-.btn:active:disabled {
-  @apply translate-y-0;
-=======
   @apply text-body-compact-02 flex items-center  justify-center gap-2 whitespace-nowrap rounded-md px-4 font-medium transition-colors duration-200 ease-out;
 }
 
 .btn:disabled,
 .btn.loading {
   @apply cursor-not-allowed;
->>>>>>> ab1eeff8
 }
 
 .btn.small {
@@ -105,10 +93,6 @@
   @apply !bg-transparent !text-gray-550/50;
 }
 
-<<<<<<< HEAD
-.btn.glass {
-  @apply border-none;
-=======
 .btn.solid.loading {
   @apply !bg-transparent !text-gray-550;
 }
@@ -144,5 +128,4 @@
 
 .btn.glass.adverse {
   @apply border-red-400 bg-red-100/50 text-red-600 enabled:hover:border-red-500 enabled:hover:bg-red-200/50 enabled:hover:text-red-700 enabled:active:border-red-500 enabled:active:bg-red-300/50 enabled:active:text-red-800;
->>>>>>> ab1eeff8
 }